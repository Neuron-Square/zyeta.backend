"""006_insert_default_roles_permissions

Revision ID: e080a53fbcbd
Revises: 0bb3780d56dd
Create Date: 2025-01-29 13:18:01.249505
"""

from typing import Sequence, Union
from uuid import uuid4

from alembic import op

# revision identifiers, used by Alembic.
revision: str = "e080a53fbcbd"
down_revision: Union[str, None] = "0bb3780d56dd"
branch_labels: Union[str, Sequence[str], None] = None
depends_on: Union[str, Sequence[str], None] = None


def upgrade() -> None:
  permissions = [
    # Billing permissions
    ("billing_read", "Read billing information", "billing", "read"),
    ("billing_write", "Modify billing settings", "billing", "write"),
    ("billing_delete", "Delete billing records", "billing", "delete"),
    # User permissions
    ("users_read", "View users", "users", "read"),
    ("users_write", "Modify users", "users", "write"),
    ("users_delete", "Delete users", "users", "delete"),
    # Agent permissions
    ("agents_read", "View agents", "agents", "read"),
    ("agents_write", "Modify agents", "agents", "write"),
    ("agents_delete", "Delete agents", "agents", "delete"),
    # Prompt permissions
    ("prompts_read", "View prompts", "prompts", "read"),
    ("prompts_write", "Create/modify prompts", "prompts", "write"),
    ("prompts_delete", "Delete prompts", "prompts", "delete"),
    # Model permissions
    ("models_read", "View models", "models", "read"),
    ("models_write", "Configure models", "models", "write"),
    ("models_delete", "Delete models", "models", "delete"),
    # Chats permissions
    ("chats_read", "View chats", "chats", "read"),
    ("chats_write", "Create/modify chats", "chats", "write"),
    ("chats_delete", "Delete chats", "chats", "delete"),
    # Organization permissions
    ("org_read", "View organization", "org", "read"),
    ("org_write", "Modify organization", "org", "write"),
    ("org_delete", "Delete organization", "org", "delete"),
    # Role permissions
    ("role_read", "View roles", "roles", "read"),
    ("role_write", "Create/modify roles", "roles", "write"),
    ("role_delete", "Delete roles", "roles", "delete"),
    # Knowledge base permissions
    ("kb_read", "View knowledge bases", "kb", "read"),
    ("kb_write", "Create/modify knowledge bases", "kb", "write"),
    ("kb_delete", "Delete knowledge bases", "kb", "delete"),
<<<<<<< HEAD
=======
    # Tools permissions
    ("tools_read", "View tools", "tools", "read"),
    ("tools_write", "Create/modify tools", "tools", "write"),
    ("tools_delete", "Delete tools", "tools", "delete"),
>>>>>>> 2e0a0fe7
    # all access
    ("*_*", "Access to all resources", "*", "*"),
  ]

  llm_models = [
<<<<<<< HEAD
    ("gpt-4o", "OpenAI", "gpt-4o", True),
    ("gpt-4o-mini", "OpenAI", "gpt-4o-mini", True),
    ("gpt-3.5-turbo", "OpenAI", "gpt-3.5-turbo", True),
    ("o1-preview", "OpenAI", "o1-preview", True),
    ("o1", "OpenAI", "o1", True),
    ("claude-3.5-sonnet", "Anthropic", "claude-3-5-sonnet", True),
    ("claude-3.5-haiku", "Anthropic", "claude-3-5-haiku", True),
=======
    ("gpt-4o", "openai", "gpt-4o", True),
    ("gpt-4o-mini", "openai", "gpt-4o-mini", True),
    ("gpt-3.5-turbo", "openai", "gpt-3.5-turbo", True),
    ("o1-preview", "openai", "o1-preview", True),
    ("o1", "openai", "o1", True),
    ("claude-3.7-sonnet", "anthropic", "claude-3-7-sonnet-latest", True),
    ("claude-3.5-sonnet", "anthropic", "claude-3-5-sonnet-latest", True),
    ("claude-3.5-haiku", "anthropic", "claude-3-5-haiku-latest", True),
>>>>>>> 2e0a0fe7
  ]

  for name, provider, version, is_active in llm_models:
    op.execute(f"""
      INSERT INTO models (id, name, provider, version, is_active, config, created_at, updated_at)
      VALUES ('{str(uuid4())}', '{name}', '{provider}', '{version}', {is_active}, '{{}}', CURRENT_TIMESTAMP, CURRENT_TIMESTAMP)
    """)

  permission_ids = {}
  for name, desc, resource, action in permissions:
    perm_id = str(uuid4())
    op.execute(f"""
      INSERT INTO permissions (id, name, description, resource, action, created_at)
      VALUES ('{perm_id}', '{name}', '{desc}', '{resource}', '{action}', CURRENT_TIMESTAMP)
    """)
    permission_ids[name] = perm_id

  org_id = str(uuid4())
  op.execute(f"""
    INSERT INTO organizations (id, name, slug, created_at, updated_at)
    VALUES ('{org_id}', 'Default', 'default', CURRENT_TIMESTAMP, CURRENT_TIMESTAMP)
  """)

  roles = [
    ("owner", "Organization owner with full access", True, 90),
    ("admin", "Administrator with management access", True, 60),
    ("dev", "Developer with limited access", True, 30),
  ]

  for role_name, desc, is_system, level in roles:
    role_id = str(uuid4())
    op.execute(f"""
      INSERT INTO roles (id, organization_id, name, description, is_system_role, hierarchy_level, created_at, updated_at)
      VALUES (
        '{role_id}',
        '{org_id}',
        '{role_name}',
        '{desc}',
        {is_system},
        {level},
        CURRENT_TIMESTAMP,
        CURRENT_TIMESTAMP
      )
    """)
    if role_name == "owner":
      # Owner gets all permissions
      for perm_id in permission_ids.values():
        op.execute(f"""
          INSERT INTO role_permissions (id, role_id, permission_id, created_at)
          VALUES ('{str(uuid4())}', '{role_id}', '{perm_id}', CURRENT_TIMESTAMP)
        """)

    elif role_name == "admin":
      # Admin gets all read/write but no delete
      for perm_name, perm_id in permission_ids.items():
        if "delete" not in perm_name:
          op.execute(f"""
                    INSERT INTO role_permissions (id, role_id, permission_id, created_at)
                    VALUES ('{str(uuid4())}', '{role_id}', '{perm_id}', CURRENT_TIMESTAMP)
                """)

    elif role_name == "dev":
      # Developer gets only read permissions
      for perm_name, perm_id in permission_ids.items():
        if perm_name.endswith("_read"):
          op.execute(f"""
                    INSERT INTO role_permissions (id, role_id, permission_id, created_at)
                    VALUES ('{str(uuid4())}', '{role_id}', '{perm_id}', CURRENT_TIMESTAMP)
                """)


def downgrade() -> None:
  # Delete in reverse order to respect foreign key constraints

  op.execute("""
    DELETE FROM role_permissions
    WHERE role_id IN (
      SELECT id FROM roles
      WHERE is_system_role = true
    )
  """)

  op.execute("""
    DELETE FROM roles
    WHERE is_system_role = true
  """)

  op.execute("DELETE FROM permissions")
  op.execute("DELETE FROM models")<|MERGE_RESOLUTION|>--- conflicted
+++ resolved
@@ -55,27 +55,15 @@
     ("kb_read", "View knowledge bases", "kb", "read"),
     ("kb_write", "Create/modify knowledge bases", "kb", "write"),
     ("kb_delete", "Delete knowledge bases", "kb", "delete"),
-<<<<<<< HEAD
-=======
     # Tools permissions
     ("tools_read", "View tools", "tools", "read"),
     ("tools_write", "Create/modify tools", "tools", "write"),
     ("tools_delete", "Delete tools", "tools", "delete"),
->>>>>>> 2e0a0fe7
     # all access
     ("*_*", "Access to all resources", "*", "*"),
   ]
 
   llm_models = [
-<<<<<<< HEAD
-    ("gpt-4o", "OpenAI", "gpt-4o", True),
-    ("gpt-4o-mini", "OpenAI", "gpt-4o-mini", True),
-    ("gpt-3.5-turbo", "OpenAI", "gpt-3.5-turbo", True),
-    ("o1-preview", "OpenAI", "o1-preview", True),
-    ("o1", "OpenAI", "o1", True),
-    ("claude-3.5-sonnet", "Anthropic", "claude-3-5-sonnet", True),
-    ("claude-3.5-haiku", "Anthropic", "claude-3-5-haiku", True),
-=======
     ("gpt-4o", "openai", "gpt-4o", True),
     ("gpt-4o-mini", "openai", "gpt-4o-mini", True),
     ("gpt-3.5-turbo", "openai", "gpt-3.5-turbo", True),
@@ -84,7 +72,6 @@
     ("claude-3.7-sonnet", "anthropic", "claude-3-7-sonnet-latest", True),
     ("claude-3.5-sonnet", "anthropic", "claude-3-5-sonnet-latest", True),
     ("claude-3.5-haiku", "anthropic", "claude-3-5-haiku-latest", True),
->>>>>>> 2e0a0fe7
   ]
 
   for name, provider, version, is_active in llm_models:
