--- conflicted
+++ resolved
@@ -25,48 +25,6 @@
                       <h1 style="color: #2ecc71;">Welcome to {organization_name}!</h1>
                       <p>You've been invited to join our team. Please choose to accept or decline the invitation:</p>
 
-<<<<<<< HEAD
-  async def send_invitation_email(
-    self, 
-    email: str, 
-    organization_name: str, 
-    invite_token: str, 
-    accept_url: str,
-    reject_url: str,
-  ) -> None:
-    """Send invitation email to new team member."""
-    try:
-      params: resend.Emails.SendParams = {
-        "from": "Team Invites <invites@dolbo.ai>",
-        "to": email,
-        "subject": f"You've been invited to join {organization_name}",
-        "html": f"""
-                    <div style="font-family: Arial, sans-serif; max-width: 600px; margin: 0 auto; padding: 20px;">
-                        <h1 style="color: #2ecc71;">Welcome to {organization_name}!</h1>
-                        <p>You've been invited to join our team. Please choose to accept or decline the invitation:</p>
-                        
-                        <div style="margin: 30px 0;">
-                            <a href="{accept_url}" 
-                               style="display: inline-block; padding: 12px 24px; background-color: #2ecc71; color: white; text-decoration: none; border-radius: 4px; margin-right: 10px;">
-                                Accept Invitation
-                            </a>
-                            <a href="{reject_url}" 
-                               style="display: inline-block; padding: 12px 24px; background-color: #e74c3c; color: white; text-decoration: none; border-radius: 4px;">
-                                Decline Invitation
-                            </a>
-                        </div>
-                        
-                        <p style="color: #666; font-size: 14px;">
-                            This invitation link will expire in 48 hours.<br>
-                            If you didn't request this invitation, you can safely ignore this email.
-                        </p>
-                    </div>
-                """,
-      }
-      resend.Emails.send(params)
-    except Exception as e:
-      raise HTTPException(status_code=500, detail=f"Failed to send invitation email: {str(e)}")
-=======
                       <div style="margin: 30px 0;">
                           <a href="{accept_url}"
                               style="display: inline-block; padding: 12px 24px; background-color: #2ecc71; color: white; text-decoration: none; border-radius: 4px; margin-right: 10px;">
@@ -87,5 +45,4 @@
     }
     resend.Emails.send(params)
   except Exception as e:
-    raise HTTPException(status_code=500, detail=f"Failed to send invitation email: {str(e)}")
->>>>>>> bfda97d8
+    raise HTTPException(status_code=500, detail=f"Failed to send invitation email: {str(e)}")