--- conflicted
+++ resolved
@@ -15,10 +15,6 @@
 from libs.chats.v1.streaming import LLMFactory
 from models import AgentModel, ChatSessionModel, ConversationModel, LLMModel, Message_Role, MessageModel
 from services.__base.acquire import Acquire
-<<<<<<< HEAD
-from services.llm.model import AgentsModel, LLMModel
-=======
->>>>>>> 2e0a0fe7
 
 from .schema import (
   ChatMessageCreate,
@@ -54,10 +50,6 @@
   def __init__(self, acquire: Acquire):
     self.acquire = acquire
     self.chunk_size = 10
-<<<<<<< HEAD
-    self.models = acquire.models
-=======
->>>>>>> 2e0a0fe7
     self.logger = acquire.logger
 
   async def post_create(
@@ -110,42 +102,19 @@
     user: dict = Depends(RBAC("chats", "write")),
   ) -> ChatSessionResponse:
     """Create a new chat session."""
-<<<<<<< HEAD
-    self.logger.info(
-        "Creating new chat session",
-        conversation_id=str(session_data.conversation_id),
-        user_id=str(user["id"])
-    )
-=======
     self.logger.info("Creating new chat session", conversation_id=str(session_data.conversation_id), user_id=str(user["id"]))
->>>>>>> 2e0a0fe7
     # Verify conversation exists and belongs to user's organization
     query = select(ConversationModel).where(ConversationModel.id == session_data.conversation_id, ConversationModel.organization_id == org_id)
     result = await session.execute(query)
     if not result.unique().scalar_one_or_none():
-<<<<<<< HEAD
-      self.logger.error(
-            "Conversation not found",
-            conversation_id=str(session_data.conversation_id)
-        )
-=======
       self.logger.error("Conversation not found", conversation_id=str(session_data.conversation_id))
->>>>>>> 2e0a0fe7
       raise HTTPException(status_code=404, detail="Conversation not found")
 
     db_session = ChatSessionModel(status="active", **session_data.model_dump())
     session.add(db_session)
     await session.commit()
     await session.refresh(db_session)
-<<<<<<< HEAD
-    self.logger.debug(
-            "Chat session created successfully",
-            session_id=str(db_session.id),
-            conversation_id=str(session_data.conversation_id)
-        )
-=======
     self.logger.debug("Chat session created successfully", session_id=str(db_session.id), conversation_id=str(session_data.conversation_id))
->>>>>>> 2e0a0fe7
     return ChatSessionResponse.model_validate(db_session)
 
   async def post_stream_chat(
@@ -159,14 +128,7 @@
 
     async def generate_response() -> AsyncGenerator[str, None]:
       try:
-<<<<<<< HEAD
-        self.logger.info("Starting chat stream",
-                chat_session_id=str(chat_data.chat_session_id),
-                user_id=str(user["id"])
-            )
-=======
         self.logger.info("Starting chat stream", chat_session_id=str(chat_data.chat_session_id), user_id=str(user["id"]))
->>>>>>> 2e0a0fe7
         data = await self._get_chat_session(chat_data.chat_session_id, session)
         if not data:
           raise Exception("Chat session not found")
@@ -200,14 +162,7 @@
 
         yield f"data: {json.dumps({'message': 'DONE'})}\n\n"
         # Save AI response after streaming
-<<<<<<< HEAD
-        self.logger.debug("Saving AI response",
-            chat_session_id=str(chat_session.id),
-            tokens=len(full_response.split(" "))
-        )
-=======
         self.logger.debug("Saving AI response", chat_session_id=str(chat_session.id), tokens=len(full_response.split(" ")))
->>>>>>> 2e0a0fe7
         ai_message = MessageModel(
           chat_session_id=chat_session.id,
           role=Message_Role.AGENT,
@@ -219,15 +174,7 @@
         await session.commit()
 
       except Exception as e:
-<<<<<<< HEAD
-        self.logger.exception(
-                "Error in chat stream",
-                exc_info=e,
-                chat_session_id=str(chat_data.chat_session_id)
-            )
-=======
         self.logger.exception("Error in chat stream", exc_info=e, chat_session_id=str(chat_data.chat_session_id))
->>>>>>> 2e0a0fe7
         import traceback
 
         traceback.print_exc()
@@ -243,19 +190,6 @@
     user: dict = Depends(RBAC("chats", "read")),
   ) -> ConversationWithSessionsResponse:
     """Get conversation with all its chat sessions."""
-<<<<<<< HEAD
-    self.logger.info(
-        "Fetching conversation with sessions",
-        conversation_id=str(conversation_id),
-        org_id=str(org_id)
-    )
-    # Query conversation with chat sessions and related models/agents
-    query = (
-      select(ConversationModel, ChatSessionModel, LLMModel.name.label("model_name"), AgentsModel.name.label("agent_name"))
-      .outerjoin(ChatSessionModel, ConversationModel.id == ChatSessionModel.conversation_id)
-      .outerjoin(LLMModel, ChatSessionModel.model_id == LLMModel.id)
-      .outerjoin(AgentsModel, ChatSessionModel.agent_id == AgentsModel.id)
-=======
     self.logger.info("Fetching conversation with sessions", conversation_id=str(conversation_id), org_id=str(org_id))
     # Query conversation with chat sessions and related models/agents
     query = (
@@ -263,7 +197,6 @@
       .outerjoin(ChatSessionModel, ConversationModel.id == ChatSessionModel.conversation_id)
       .outerjoin(LLMModel, ChatSessionModel.model_id == LLMModel.id)
       .outerjoin(AgentModel, ChatSessionModel.agent_id == AgentModel.id)
->>>>>>> 2e0a0fe7
       .where(ConversationModel.id == conversation_id, ConversationModel.organization_id == org_id)
     )
 
@@ -271,30 +204,14 @@
     rows = result.unique().all()
 
     if not rows:
-<<<<<<< HEAD
-      self.logger.error(
-            "Conversation not found",
-            conversation_id=str(conversation_id),
-            org_id=str(org_id)
-        )
-=======
       self.logger.error("Conversation not found", conversation_id=str(conversation_id), org_id=str(org_id))
->>>>>>> 2e0a0fe7
       raise HTTPException(status_code=404, detail="Conversation not found")
 
     # Process results
     conversation = rows[0].ConversationModel
     chat_sessions = []
 
-<<<<<<< HEAD
-    self.logger.debug(
-        "Processing conversation sessions",
-        conversation_id=str(conversation_id),
-        session_count=len(rows)
-    )
-=======
     self.logger.debug("Processing conversation sessions", conversation_id=str(conversation_id), session_count=len(rows))
->>>>>>> 2e0a0fe7
 
     for row in rows:
       if row.ChatSessionModel:
@@ -320,15 +237,7 @@
     result = await session.execute(query)
     conversations = result.scalars().all()
 
-<<<<<<< HEAD
-    self.logger.debug(
-        "Retrieved conversations",
-        org_id=str(org_id),
-        count=len(conversations)
-    )
-=======
     self.logger.debug("Retrieved conversations", org_id=str(org_id), count=len(conversations))
->>>>>>> 2e0a0fe7
     return [ConversationResponse.model_validate(conv) for conv in conversations]
 
   async def get_messages(
@@ -343,15 +252,7 @@
   ) -> PaginatedMessagesResponse:
     """Get paginated messages for a conversation."""
     self.logger.info(
-<<<<<<< HEAD
-        "Fetching messages",
-        conversation_id=str(conversation_id),
-        cursor=cursor.isoformat() if cursor else None,
-        offset=offset,
-        limit=limit
-=======
       "Fetching messages", conversation_id=str(conversation_id), cursor=cursor.isoformat() if cursor else None, offset=offset, limit=limit
->>>>>>> 2e0a0fe7
     )
     # Base query for total count
     count_query = (
@@ -374,13 +275,8 @@
         ChatSessionModel,
         LLMModel.id.label("model_id"),
         LLMModel.name.label("model_name"),
-<<<<<<< HEAD
-        AgentsModel.id.label("agent_id"),
-        AgentsModel.name.label("agent_name"),
-=======
         AgentModel.id.label("agent_id"),
         AgentModel.name.label("agent_name"),
->>>>>>> 2e0a0fe7
       )
       .join(ChatSessionModel, MessageModel.chat_session_id == ChatSessionModel.id)
       .join(
@@ -392,11 +288,7 @@
         ),
       )
       .outerjoin(LLMModel, ChatSessionModel.model_id == LLMModel.id)
-<<<<<<< HEAD
-      .outerjoin(AgentsModel, ChatSessionModel.agent_id == AgentsModel.id)
-=======
       .outerjoin(AgentModel, ChatSessionModel.agent_id == AgentModel.id)
->>>>>>> 2e0a0fe7
       .order_by(MessageModel.created_at.desc())
     )
 
@@ -440,13 +332,5 @@
       chat_session, model_name = result.one()
       return chat_session, model_name
     except Exception as e:
-<<<<<<< HEAD
-      self.logger.exception(
-        "Failed to fetch chat session",
-        exc_info=e,
-        chat_session_id=str(chat_session_id)
-      )
-=======
       self.logger.exception("Failed to fetch chat session", exc_info=e, chat_session_id=str(chat_session_id))
->>>>>>> 2e0a0fe7
       return None